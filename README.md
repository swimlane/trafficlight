# Trafficlight 🚦

[![Codacy Badge](https://api.codacy.com/project/badge/Grade/9976a79a48a048a4a2194864e064567c)](https://www.codacy.com/app/Swimlane/trafficlight?utm_source=github.com&amp;utm_medium=referral&amp;utm_content=swimlane/trafficlight&amp;utm_campaign=Badge_Grade) [![Codacy Badge](https://api.codacy.com/project/badge/Coverage/9976a79a48a048a4a2194864e064567c)](https://www.codacy.com/app/Swimlane/trafficlight?utm_source=github.com&utm_medium=referral&utm_content=swimlane/trafficlight&utm_campaign=Badge_Coverage) [![Build Status](https://travis-ci.org/swimlane/trafficlight.svg?branch=master)](https://travis-ci.org/swimlane/trafficlight) [![npm version](https://badge.fury.io/js/trafficlight.svg)](https://badge.fury.io/js/trafficlight)

A flexible NodeJS Routing Decorators for API Routing. Features include:

- Built for KOA2
- Bring-your-own router
- Bring-your-own body parser
- TypeScript and ES7 Support
- DI compatible

## Usage

### Building

`npm run build`

### Install

`npm i trafficlight --S`

### Setup KOA
<<<<<<< HEAD
```ts
import 'reflect-metadata'; /* Must be singleton */
=======

```typescript
>>>>>>> e921025a
import * as Koa from 'koa';
import * as Router from 'koa-router';
import * as body from 'koa-better-body';

import { ProfileController } from './controllers';
import { bindRoutes } from 'trafficlight';

export function setupKoa() {
  const app = new Koa();

  app.use(body());
  buildRoutes(app);
  app.listen(3000);

  return app;
}

function buildRoutes(app) {
  const routerRoutes = new Router();

  // any router can be used, we support koa-router out of the box
  bindRoutes(routerRoutes, [ProfileController]);

  // if you are using with some sort of DI system you can pass
  // a third parameter callback to get the instance vs new ctrl.
  // bindRoutes(routerRoutes, [ProfileController], (ctrl) => injector.get(ctrl));

  app.use(routerRoutes.routes());
  app.use(routerRoutes.allowedMethods());
}
```

### Decorate the controller

```typescript
import { Controller, Get, Use, Param, Body, Delete, Put, Post, QueryParam } from 'trafficlight';

@Controller('/profile')
@Use(someMiddleware)
export class ProfileController {

  @Get()
  getAll(@QueryParam('filter') filter) {
    // return []
  }

  @Get('/:id')
  @Use(someMiddleware)
  getOne(@Param('id') id) {
    // return {}
  }

  @Post()
  create(@Body() body) {
    // return {}
  }

  @Post('/:id/upload')
  upload(@Param('id') id, @File() file) {
    // return {}
  }

  @Put('/:id')
  update(@Param('id') id, @Body() body) {
    // return {}
  }

  @Delete('/:id')
  destroy(@Param('id') id) {
    // return success
  }

}
```

## API

- `bindRoutes(routerTable, controllers, getter)` - Binds the controller to the route table.
- `Controller(url?)` - Top level controller decorator. Optional root url
- `Route(method, url?)` - Abstract method decorator, accepts method type, url
- `Get(url?)` - Http GET method, accepts URL
- `Post(url?)` - Http Post method, accepts URL
- `Put(url?)` - Http Put method, accepts URL
- `Delete(url?)` - Http Delete method, accepts URL
- `Params()` - Returns all the parameters passed in the request
- `Param(val)` - Returns a specific parameter passed in the request
- `File()` - Returns a single file in the request body
- `Files()` - Returns all files in the request body
- `QueryParams()` - Returns all the query parameters passed in the request url as an object
- `QueryParam(val)` - Returns a specific query parameter passed in the request url
- `Ctx()` - Returns the KOA context object
- `Req()` - Returns the Node request object
- `Request()` - Returns the KOA request object
- `Res()` - Returns the Node response object
- `Response()` - Returns the KOA response object
- `Body()` - Returns the request body object
- `Fields()` - Returns the request fields object
- `Use()` - Middleware decorator for class and functions

### Special return types

Since typescript doesn't allow decorators on return types. Certain type
has been added to indicate and allow for file download.

- `FileDownload: {fileName: string, mimeType: string, stream: ReadStream}`

## Inspiration

- [routing-controllers](https://github.com/pleerock/routing-controllers)
- [koa-decorators](https://github.com/DavidCai1993/koa-decorators)
- [koa-route-decorators](https://github.com/xmlking/koa-router-decorators)
- [route-decorators](https://github.com/buunguyen/route-decorators)

## Credits

`trafficlight` is a [Swimlane](http://swimlane.com) open-source project; we believe in giving back to the open-source community by sharing some of the projects we build for our application. Swimlane is an automated cyber security operations and incident response platform that enables cyber security teams to leverage threat intelligence, speed up incident response and automate security operations.<|MERGE_RESOLUTION|>--- conflicted
+++ resolved
@@ -21,13 +21,8 @@
 `npm i trafficlight --S`
 
 ### Setup KOA
-<<<<<<< HEAD
 ```ts
 import 'reflect-metadata'; /* Must be singleton */
-=======
-
-```typescript
->>>>>>> e921025a
 import * as Koa from 'koa';
 import * as Router from 'koa-router';
 import * as body from 'koa-better-body';
